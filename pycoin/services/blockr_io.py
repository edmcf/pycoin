import io
import json

try:
    from urllib2 import urlopen
except ImportError:
    from urllib.request import urlopen

from pycoin.convention import btc_to_satoshi
from pycoin.tx import Tx, Spendable
from pycoin.serialize import b2h_rev, h2b, h2b_rev


<<<<<<< HEAD
class BlockrIO(object):
    def __init__(self, netcode):
        url_stub = {"BTC": "btc.blockr.io", "XTN": "tbtc.blockr.io"}.get(netcode)
        if url_stub is None:
            raise ValueError("unsupported netcode %s" % netcode)
        self.url = "http://%s/api/v1" % url_stub

    def spendables_for_address(self, bitcoin_address):
=======
class BlockrioProvider(object):
    def __init__(self, api_key = "", netcode="BTC"):
        NETWORK_PATHS = {
            "BTC" : "btc",
            "XTN" : "tbtc"
        }

        self.network_path = NETWORK_PATHS.get(netcode)
        self.api_key = api_key

    def base_url(self, args):
        return "http://%s.blockr.io/api/v1/%s" % (self.network_path, args)

    def spendables_for_address(self, address):
>>>>>>> 47243053
        """
        Return a list of Spendable objects for the
        given bitcoin address.
        """
<<<<<<< HEAD
        URL = "%s/address/unspent/%s" % (self.url, bitcoin_address)
=======
        url_append = "unspent/%s" %(address)
        URL = self.base_url("/address/%s" %url_append)
>>>>>>> 47243053
        r = json.loads(urlopen(URL).read().decode("utf8"))
        spendables = []
        for u in r.get("data", {}).get("unspent", []):
            coin_value = btc_to_satoshi(u.get("amount"))
            script = h2b(u.get("script"))
            previous_hash = h2b_rev(u.get("tx"))
            previous_index = u.get("n")
            spendables.append(Spendable(coin_value, script, previous_hash, previous_index))
        return spendables

<<<<<<< HEAD
    def tx_for_tx_hash(self, tx_hash):
        "Get a Tx by its hash."
        URL = "%s/tx/raw/%s" % (self.url, b2h_rev(tx_hash))
        r = json.loads(urlopen(URL).read().decode("utf8"))
        tx = Tx.parse(io.BytesIO(h2b(r.get("data").get("tx").get("hex"))))
        return tx
=======

    def get_tx(self, tx_hash):
        """
        Get a Tx by its hash.
        """
        url_append = "tx/raw/%s" %(tx_hash)
        URL = self.base_url("%s" %url_append)
        r = json.loads(urlopen(URL).read().decode("utf8"))
        tx = Tx.parse(io.BytesIO(h2b(r.get("data").get("tx").get("hex"))))
        return tx


#Will keep these for backward compatibility
def spendables_for_address(bitcoin_address):
    """
    Return a list of Spendable objects for the
    given bitcoin address.
    """
    URL = "http://btc.blockr.io/api/v1/address/unspent/%s" % bitcoin_address
    r = json.loads(urlopen(URL).read().decode("utf8"))
    spendables = []
    for u in r.get("data", {}).get("unspent", []):
        coin_value = btc_to_satoshi(u.get("amount"))
        script = h2b(u.get("script"))
        previous_hash = h2b_rev(u.get("tx"))
        previous_index = u.get("n")
        spendables.append(Spendable(coin_value, script, previous_hash, previous_index))
    return spendables
def get_tx(tx_hash):
    """
    Get a Tx by its hash.
    """
    URL = "http://btc.blockr.io/api/v1/tx/raw/%s" % b2h_rev(tx_hash)
    r = json.loads(urlopen(URL).read().decode("utf8"))
    tx = Tx.parse(io.BytesIO(h2b(r.get("data").get("tx").get("hex"))))
    return tx
>>>>>>> 47243053
<|MERGE_RESOLUTION|>--- conflicted
+++ resolved
@@ -11,41 +11,20 @@
 from pycoin.serialize import b2h_rev, h2b, h2b_rev
 
 
-<<<<<<< HEAD
-class BlockrIO(object):
-    def __init__(self, netcode):
+class BlockrioProvider(object):
+    def __init__(self, netcode='BTC'):
         url_stub = {"BTC": "btc.blockr.io", "XTN": "tbtc.blockr.io"}.get(netcode)
         if url_stub is None:
             raise ValueError("unsupported netcode %s" % netcode)
         self.url = "http://%s/api/v1" % url_stub
 
-    def spendables_for_address(self, bitcoin_address):
-=======
-class BlockrioProvider(object):
-    def __init__(self, api_key = "", netcode="BTC"):
-        NETWORK_PATHS = {
-            "BTC" : "btc",
-            "XTN" : "tbtc"
-        }
-
-        self.network_path = NETWORK_PATHS.get(netcode)
-        self.api_key = api_key
-
-    def base_url(self, args):
-        return "http://%s.blockr.io/api/v1/%s" % (self.network_path, args)
-
     def spendables_for_address(self, address):
->>>>>>> 47243053
         """
         Return a list of Spendable objects for the
         given bitcoin address.
         """
-<<<<<<< HEAD
-        URL = "%s/address/unspent/%s" % (self.url, bitcoin_address)
-=======
-        url_append = "unspent/%s" %(address)
-        URL = self.base_url("/address/%s" %url_append)
->>>>>>> 47243053
+        url_append = "unspent/%s" % address
+        URL = self.base_url("/address/%s" % url_append)
         r = json.loads(urlopen(URL).read().decode("utf8"))
         spendables = []
         for u in r.get("data", {}).get("unspent", []):
@@ -56,48 +35,20 @@
             spendables.append(Spendable(coin_value, script, previous_hash, previous_index))
         return spendables
 
-<<<<<<< HEAD
     def tx_for_tx_hash(self, tx_hash):
         "Get a Tx by its hash."
         URL = "%s/tx/raw/%s" % (self.url, b2h_rev(tx_hash))
         r = json.loads(urlopen(URL).read().decode("utf8"))
         tx = Tx.parse(io.BytesIO(h2b(r.get("data").get("tx").get("hex"))))
         return tx
-=======
 
-    def get_tx(self, tx_hash):
-        """
-        Get a Tx by its hash.
-        """
-        url_append = "tx/raw/%s" %(tx_hash)
-        URL = self.base_url("%s" %url_append)
-        r = json.loads(urlopen(URL).read().decode("utf8"))
-        tx = Tx.parse(io.BytesIO(h2b(r.get("data").get("tx").get("hex"))))
-        return tx
+    get_tx = tx_for_tx_hash
 
 
-#Will keep these for backward compatibility
+# Will keep these for backward compatibility
 def spendables_for_address(bitcoin_address):
-    """
-    Return a list of Spendable objects for the
-    given bitcoin address.
-    """
-    URL = "http://btc.blockr.io/api/v1/address/unspent/%s" % bitcoin_address
-    r = json.loads(urlopen(URL).read().decode("utf8"))
-    spendables = []
-    for u in r.get("data", {}).get("unspent", []):
-        coin_value = btc_to_satoshi(u.get("amount"))
-        script = h2b(u.get("script"))
-        previous_hash = h2b_rev(u.get("tx"))
-        previous_index = u.get("n")
-        spendables.append(Spendable(coin_value, script, previous_hash, previous_index))
-    return spendables
+    return BlockrioProvider().spendables_for_address(bitcoin_address)
+
+
 def get_tx(tx_hash):
-    """
-    Get a Tx by its hash.
-    """
-    URL = "http://btc.blockr.io/api/v1/tx/raw/%s" % b2h_rev(tx_hash)
-    r = json.loads(urlopen(URL).read().decode("utf8"))
-    tx = Tx.parse(io.BytesIO(h2b(r.get("data").get("tx").get("hex"))))
-    return tx
->>>>>>> 47243053
+    return BlockrioProvider().get_tx(tx_hash)